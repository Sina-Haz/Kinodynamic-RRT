# Tree data structure -> Holds states, each state can be a "Node" in the tree
import numpy as np
import mujoco
import mujoco_viewer as mjv
import matplotlib.pyplot as plt
from typing import Union, Tuple
import time

xml = 'nav1.xml'
T_max = 30
np.set_printoptions(precision=3)

class Node:
    def __init__(self, q: np.array,  qdot:np.array = np.array([0, 0]), parent=None) -> None:
        self.q = q
        self.qdot = qdot
        self.parent = parent
        self.ctrl = None

    
    def __repr__(self) -> str:
        return f'Node(q = {self.q}, qdot = {self.qdot}, ctrl = {self.ctrl})'

    def __eq__(self, other):
        return np.array_equal(self.q, other.q) and np.array_equal(self.qdot, other.qdot) and (self.parent == other.parent) and np.array_equal(self.ctrl, other.ctrl)


def weighted_euclidean_distance(x1: Node, x2: Node, pw: float = 1, vw: float = 0.1) -> float:
    '''
    Computes weighted euclidean distance between nodes x1 and x2 with pw being the position weight and vw the velocity weight
    Since for this application we mainly want to reach goal region, don't care as much about velocity and weigh position more
    '''
    pos_diff = np.linalg.norm(x2.q - x1.q)
    v_diff = np.linalg.norm(x2.qdot - x1.qdot)
    weighted_dist = np.sqrt(pw*pos_diff**2 + vw*v_diff**2)
    return weighted_dist



def ctrl_effort_distance(x1: Node, x2: Node) -> float:
    raise NotImplementedError



def sample_state(bounds: np.array)->Node:
    '''
    Uniformly samples: 
        - configuration within bounds  
        - qdot from standard normal
        - Returns a node with this data and uninitialized parent
    '''
    # Bounds have the shape (q, 2) -> each row is for a q_i has lower and upper bound for q_i
    q = np.random.uniform(low=bounds[:, 0], high=bounds[:, 1])

    # Return qdot from a standard normal population with same shape as q
    qdot = np.random.normal(size=q.shape)

    return Node(q=q, qdot=qdot)


def sample_non_colliding(sampler_fn, collision_checker, sample_bounds):
    '''
    A generic function that takes in a sampler and collision checker as function pointers and continues sampling with
    The sampler until it gets to a non-colliding state.

    sampler_fn should only need bounds as argument (everything else either keyword argument or not provided here)

    collision checker should take in output of sampler function and return True if no collision, False if collision
    '''
    while True:
        sample = sampler_fn(sample_bounds)
        # If no collision from sample -> return this
        if collision_checker(sample):
            break
    
    return sample


class KRRT:
    def __init__(self,
                 start: np.array,
                 goal: np.array,
                 xbounds: np.array,
                 ybounds: np.array,
                 ctrl_limits: np.array
                ) -> None:
        self.Tree = [Node(start)] # Tree currently stored as list, later may implement k-d tree for faster check
        self.goal = goal # Stores goal config
        model = mujoco.MjModel.from_xml_path(xml) # Mujoco model of our environment
        self.model = model
        self.data = mujoco.MjData(model)
        self.xbds = xbounds # where we can sample from on x-axis (np.array w/ shape (2, ))
        self.ybds = ybounds # where we can sample from on y-axis (np.array w/ shape (2, ))
        self.ctrl_lim = ctrl_limits # Limits of our actuators, assuming they're uniform (np.array w/ shape (2, ))
        # self.robot_id = mujoco.mj_name2id()

    def get_curr_state(self)->Node:
        '''
        This function indexes into the current mujoco data and returns a node containing the current configuration
        and velocity of the robot at this point in time
        '''
        return Node(np.copy(self.data.qpos), np.copy(self.data.qvel))

    def set_curr_state(self, x: Node)->bool:
        '''
        Index into the mujoco model and set it's current state according to the data in x and sets the simulation time to 0
        Returns boolean representing whether the state results in a collision or not
        True ->  No collision, False -> Collision
        '''
        # Set configuration and velocity
        self.data.qpos[:] = x.q
        self.data.qvel[:] = x.qdot

        mujoco.mj_forward(self.model, self.data) # step the simulation to update collision data

        self.data.time = 0 # Set the model time to 0

        return self.data.ncon == 0
    

    def nearest_neighbor(self, x: Node, distance_metric = weighted_euclidean_distance) -> Node:
        '''
        Takes in a node and distance metric function and computes nearest Tree Node to the input and returns it
        '''
        min_dist = float('inf')
        nearest = self.Tree[0] # Use this instead of None so there's no chance of returning something that's not a Node

        for n in self.Tree:
            dist = distance_metric(n, x)
            if min_dist > dist:
                min_dist = dist
                nearest = n
        return nearest


    def sample_ctrl(self)->np.array:
        '''
        Uniformly samples an x, y control within the defined control limits. Returns as a vector of shape (2,)
        '''
        return np.random.uniform(self.ctrl_lim[0], self.ctrl_lim[1], size=(2,))
    

    def sample_best_ctrl(self, 
                         x1: Node,
                         x2: Node,
                         n=10,
                         dt=0.1,
                         distance_metric=weighted_euclidean_distance
                        ) -> Union[Tuple[np.ndarray, Node], Tuple[None, Node]]:
        '''
        Takes in 2 nodes and generates n sample controls. 
         - Simulates each, starting at x1, for dt duration
         - Returns the sampled control that generates state with minimum distance from x2

         Either returns the best control and x_e or None and None if all of sampled the controls resulted in a collision
        '''

        sample_ctrls = [self.sample_ctrl() for _ in range(n)]
        min_dist = float('inf')
        best_ctrl, x_e = None, None

        for ctrl in sample_ctrls:
            x_e, collides, t = self.simulate(x1, ctrl, dt)
            if x_e is not None and not collides:
                dist = distance_metric(x_e, x2)
                if dist < min_dist:
                    min_dist = dist
                    best_ctrl = np.array(ctrl)
        return best_ctrl, x_e



    def simulate(self, state, ctrl, dt=0.1) -> Tuple[Node, bool]:
        '''
        Takes in a start state and control. It applies the control to the state for dt duration.
        Returns the final state, whether or not there was a collision, and how much time passed
        '''
        # Reset the simulation state
        self.set_curr_state(state)
        self.data.ctrl[:] = ctrl  # Explicitly set all control values
        self.data.time = 0
        
        # Simulation parameters
        timestep = self.model.opt.timestep  # Get the model's timestep
        num_steps = int(dt / timestep)  # Calculate number of steps needed
        
        collides = False
        
        # Run simulation for specified duration
        for _ in range(num_steps):
            mujoco.mj_step(self.model, self.data)
            
            if self.data.ncon > 0:
                collides = True
                break
        
        # Get final state
        curr = self.get_curr_state()
        
        # Debug printing
        if np.allclose(curr.q, state.q):
            print(f"Simulation didn't move the robot:")
            print(f"Initial position: {initial_pos}")
            print(f"Final position: {self.data.qpos}")
            print(f"Applied control: {ctrl}")
            print(f"Timestep: {timestep}")
            print(f"Number of steps: {num_steps}")
            print(f"Initial velocity: {initial_vel}")
            print(f"Final velocity: {self.data.qvel}")
        
        return curr, collides
        

    def in_goal(self, state: Node):
        #id = self.model.site_name2id('target4')
        goal_pos = self.model.site("target4").pos
        goal_size = self.model.site("target4").size
        x_min = goal_pos[0] - (goal_size[0]/2)
        x_max = goal_pos[0] + (goal_size[0]/2)
        y_min = goal_pos[1] - (goal_size[1]/2)
        y_max = goal_pos[1] + (goal_size[1]/2)
        if (x_min < state.q[0] < x_max):
            if (y_min < state.q[1] < y_max):
                return True
       
        return False



    
    def kRRT(self):
        '''
        Runs the kRRT algorithm using the data and methods within the class.
        Goes as follows:
        while time < T_max:
            x_rand = sample()
            x_near = Nearest(Tree, x_rand)
            u_e = Choose-Control(x_near, x_rand)
            x_e = Simulate(x_near, u_e)
            if not collision(path(x_near, x_e)):
			    add edge x_near -> x_e to T
		    if x_e in Goal:
			    return path(x_0, x_e)
	    return No Path
        '''
        currT = 0
        while currT < T_max: # Small for loop to check functionality
            start = time.time()

            x_rand = sample_non_colliding(sampler_fn=sample_state,
                                          collision_checker=self.set_curr_state,
                                          sample_bounds=np.array([self.xbds, self.ybds]))
            
            # This is a node within our tree so unless it's the start its guaranteed to have a parent
            x_near = self.nearest_neighbor(x_rand)

            u = self.sample_ctrl()
            x_e, collides = self.simulate(x_near, u, dt=0.2)
            if collides: 
                currT += (time.time() - start)
                continue # Don't do all this if it collides

            x_e.parent = x_near
            x_e.ctrl = u
            self.Tree.append(x_e)

            if self.in_goal(x_e):
                print(currT + (time.time() - start), len(self.Tree))
                return True # TODO: replace this with get_path function once Himani implements
            end = time.time()
            currT += (end - start)
        print(currT)
        return False
<<<<<<< HEAD
=======
    
    def recreate_path(self):
        nodes = self.Tree.copy()
        nodes.reverse()
        path = [nodes[0]]
        parent = nodes[0].parent
        for node in nodes[:-1]: 
            #equality is off
            if (node == parent):
                path.append(node)
                parent = node.parent
        path.append(nodes[-1])
        path.reverse()
        return path
    
    def visualize_tree(self) :
        fig, ax = plt.subplots()
        ax.plot(self.start.q[0], self.start.q[1], 'bo', label = 'Start')
        ax.plot(self.goal.q[0], self.goal.q[1], 'ro', label = 'Goal')
        ax.set_xlim(self.xbds)
        ax.set_ylim(self.ybds)
        
        #maybe graph obstacle?
        
        for node in self.Tree[1:]:
            ax.plot([node.q[0], node.parent.q[0]], [node.q[1], node.parent.q[1]], "-b")



        




    # def kRRT_PC(self):
    #     curr = 0
    #     while curr < T_max: # Small for loop to check functionality
    #         start = time.time()
    #         x_rand = sample_non_colliding(sampler_fn=sample_state,
    #                                       collision_checker=self.set_curr_state,
    #                                       sample_bounds=np.array([self.xbds, self.ybds]))
    #         # This is a node within our tree so unless it's the start its guaranteed to have a parent
    #         x_near = self.nearest_neighbor(x_rand)

    #         u = self.sample_ctrl()
    #         x_e, collision, _ = self.simulate(x_near, u)
    #         if not collision:
    #             x_e.parent = x_rand

    #             x_e.ctrl = u
    #             self.Tree.append(x_e)
            
    #             if self.in_goal(x_e):
    #                 print(curr + (time.time() - start), len(self.Tree))
    #                 return True # TODO: replace this with get_path function once Himani implements
    #         end = time.time()
    #         curr += (end - start)
    #     print(curr)
    #     return False
>>>>>>> ac45ce5b



# # Remember to treat this as a 2D problem since we have no joint on the z-axis
# # Currently the goal attribute not used, maybe change later
test1 = KRRT(start=np.array([0, 0]), goal=None, xbounds=[-.2, 1.1], ybounds=[-.36, .36], ctrl_limits=[-1.,1.])
print(test1.kRRT())

# # print(test1.kRRT_PC())
# # print(test1.Tree)


# s1 = Node(q=np.array([.1,0]))
# u = np.array([0.5, 0.5])
# print(u)
# test1.data.ctrl = u
# dt = 0.5
# new, _ = test1.simulate(s1, u, dt=dt)
# # test1.set_curr_state(s1)
# # while test1.data.time < dt:
# #     mujoco.mj_step(test1.model, test1.data)
# #     new = test1.get_curr_state()

# print(np.allclose(s1.q, new.q))
<|MERGE_RESOLUTION|>--- conflicted
+++ resolved
@@ -197,17 +197,6 @@
         # Get final state
         curr = self.get_curr_state()
         
-        # Debug printing
-        if np.allclose(curr.q, state.q):
-            print(f"Simulation didn't move the robot:")
-            print(f"Initial position: {initial_pos}")
-            print(f"Final position: {self.data.qpos}")
-            print(f"Applied control: {ctrl}")
-            print(f"Timestep: {timestep}")
-            print(f"Number of steps: {num_steps}")
-            print(f"Initial velocity: {initial_vel}")
-            print(f"Final velocity: {self.data.qvel}")
-        
         return curr, collides
         
 
@@ -266,15 +255,20 @@
 
             if self.in_goal(x_e):
                 print(currT + (time.time() - start), len(self.Tree))
-                return True # TODO: replace this with get_path function once Himani implements
+                self.visualize_tree()
+                return self.recreate_path() # TODO: replace this with get_path function once Himani implements
             end = time.time()
             currT += (end - start)
         print(currT)
-        return False
-<<<<<<< HEAD
-=======
+        return None
     
     def recreate_path(self):
+        '''
+        x_final
+        while curr.parent:
+            add to list (curr)
+            curr = curr.parent
+        '''
         nodes = self.Tree.copy()
         nodes.reverse()
         path = [nodes[0]]
@@ -290,8 +284,7 @@
     
     def visualize_tree(self) :
         fig, ax = plt.subplots()
-        ax.plot(self.start.q[0], self.start.q[1], 'bo', label = 'Start')
-        ax.plot(self.goal.q[0], self.goal.q[1], 'ro', label = 'Goal')
+        ax.plot(self.Tree[0].q[0], self.Tree[0].q[1], 'bo', label = 'Start')
         ax.set_xlim(self.xbds)
         ax.set_ylim(self.ybds)
         
@@ -299,40 +292,8 @@
         
         for node in self.Tree[1:]:
             ax.plot([node.q[0], node.parent.q[0]], [node.q[1], node.parent.q[1]], "-b")
-
-
-
-        
-
-
-
-
-    # def kRRT_PC(self):
-    #     curr = 0
-    #     while curr < T_max: # Small for loop to check functionality
-    #         start = time.time()
-    #         x_rand = sample_non_colliding(sampler_fn=sample_state,
-    #                                       collision_checker=self.set_curr_state,
-    #                                       sample_bounds=np.array([self.xbds, self.ybds]))
-    #         # This is a node within our tree so unless it's the start its guaranteed to have a parent
-    #         x_near = self.nearest_neighbor(x_rand)
-
-    #         u = self.sample_ctrl()
-    #         x_e, collision, _ = self.simulate(x_near, u)
-    #         if not collision:
-    #             x_e.parent = x_rand
-
-    #             x_e.ctrl = u
-    #             self.Tree.append(x_e)
-            
-    #             if self.in_goal(x_e):
-    #                 print(curr + (time.time() - start), len(self.Tree))
-    #                 return True # TODO: replace this with get_path function once Himani implements
-    #         end = time.time()
-    #         curr += (end - start)
-    #     print(curr)
-    #     return False
->>>>>>> ac45ce5b
+        plt.show()
+
 
 
 
